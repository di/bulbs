--- conflicted
+++ resolved
@@ -179,11 +179,7 @@
         """
         results = self.gremlin.execute(script)
         return results[0]
-<<<<<<< HEAD
-
-=======
-    
->>>>>>> 0f8ff682
+
     def clear(self):
         """
         Deletes all the elements in the graph.
